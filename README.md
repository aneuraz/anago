--- conflicted
+++ resolved
@@ -1,22 +1,10 @@
 # anaGo
 
-<<<<<<< HEAD
-anaGo can performs named-entity recognition (NER), part-of-speech tagging (POS tagging), semantic role labeling (SRL) and so on for **many languages**. 
-For example, English named-entity recognition is shown in the following picture:
-<img src="https://github.com/Hironsan/anago/blob/docs/docs/images/example.en2.png?raw=true">
-
-Japanese named-entity recognition is shown in the following picture:
-<img src="https://github.com/Hironsan/anago/blob/docs/docs/images/example.ja2.png?raw=true">
-
-Similarly, **you can solve your task for your language.**
-You have only to prepare input and output data. :)
-=======
 **anaGo** is a Python library for sequence labeling, implemented in Keras.
 
 anaGo can solve sequence labeling tasks such as named entity recognition (NER), Part-of-Speech tagging (POS tagging), semantic role labeling (SRL) and so on. Unlike traditional sequence labeling solver, we don't need to define any language dependent features. Thus, we can easily use anaGo for any languages.
 
 As an example of anaGo, the following images show named entity recognition in English and Japanese:
->>>>>>> 75168ce3
 
 ![English NER](https://github.com/Hironsan/anago/blob/docs/docs/images/example.en2.png?raw=true)
 
@@ -143,14 +131,7 @@
 
 ## Documentation
 
-<<<<<<< HEAD
-### Evaluating a model
-To evaluate the trained model, we can use ***Evaluator***.
-Evaluator performs evaluation.
-Prepare an instance of Evaluator class and give test data to eval method:
-=======
 (coming soon)
->>>>>>> 75168ce3
 
 Fantastic documentation is available at [http://example.com/](http://example.com/).
 
